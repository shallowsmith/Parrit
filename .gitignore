--- conflicted
+++ resolved
@@ -1,9 +1,6 @@
 # Dependencies
 node_modules/
-<<<<<<< HEAD
 
-=======
->>>>>>> 067b8adc
 
 # Build outputs
 dist/
