--- conflicted
+++ resolved
@@ -12,8 +12,6 @@
 import { StatusBar } from 'expo-status-bar';
 import { useEffect } from 'react';
 import 'react-native-reanimated';
-import { SafeAreaProvider } from 'react-native-safe-area-context';
-
 import { AuthProvider, useAuth } from '@/contexts/AuthContext';
 import { LoadingSpinner } from '@/components/ui/LoadingSpinner';
 
@@ -64,23 +62,11 @@
 
 export default function RootLayout() {
   return (
-<<<<<<< HEAD
-    <SafeAreaProvider>
-      <ThemeProvider value={colorScheme === 'dark' ? DarkTheme : DefaultTheme}>
-        <Stack>
-          <Stack.Screen name="(tabs)" options={{ headerShown: false }} />
-          <Stack.Screen name="modal" options={{ presentation: 'modal', title: 'Modal' }} />
-        </Stack>
-        <StatusBar style="auto" />
-      </ThemeProvider>
-    </SafeAreaProvider>
-=======
     <AuthProvider>
       <ThemeProvider value={DarkTheme}>
         <RootLayoutNav />
         <StatusBar style="light" />
       </ThemeProvider>
     </AuthProvider>
->>>>>>> 94b4c42b
   );
 }