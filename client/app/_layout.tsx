--- conflicted
+++ resolved
@@ -7,18 +7,6 @@
  * - Loading indicator during auth check
  */
 
-<<<<<<< HEAD
-import { DarkTheme, ThemeProvider } from '@react-navigation/native';
-import { Stack, useRouter, useSegments } from 'expo-router';
-import { StatusBar } from 'expo-status-bar';
-import { useEffect } from 'react';
-import 'react-native-reanimated';
-import { AuthProvider, useAuth } from '@/contexts/AuthContext';
-import { LoadingSpinner } from '@/components/ui/LoadingSpinner';
-import { View } from 'react-native';
-import { AppColors } from '@/constants/theme';
-import VoiceRecorder from '@/components/VoiceTransactionWidget';
-=======
 import { DarkTheme, ThemeProvider } from "@react-navigation/native";
 import { Stack, useRouter, useSegments } from "expo-router";
 import { StatusBar } from "expo-status-bar";
@@ -27,7 +15,6 @@
 
 import { AuthProvider, useAuth } from "@/contexts/AuthContext";
 import { LoadingSpinner } from "@/components/ui/LoadingSpinner";
->>>>>>> 75ee8acf
 
 function RootLayoutNav() {
   const { isAuthenticated, loading } = useAuth();
