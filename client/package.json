--- conflicted
+++ resolved
@@ -17,15 +17,9 @@
     "@react-navigation/elements": "^2.6.3",
     "@react-navigation/native": "^7.1.8",
     "axios": "^1.13.1",
-<<<<<<< HEAD
-    "expo": "~54.0.13",
+    "expo": "~54.0.21",
     "expo-audio": "~1.0.13",
-    "expo-constants": "~18.0.9",
-=======
-    "d3-shape": "^3.2.0",
-    "expo": "~54.0.21",
     "expo-constants": "~18.0.10",
->>>>>>> ec56fad7
     "expo-font": "~14.0.9",
     "expo-haptics": "~15.0.7",
     "expo-image": "~3.0.10",
